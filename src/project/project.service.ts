// Copyright 2020-2022 SubQuery Pte Ltd authors & contributors
// SPDX-License-Identifier: Apache-2.0

<<<<<<< HEAD
import {Injectable, OnApplicationBootstrap} from '@nestjs/common';
import {InjectRepository} from '@nestjs/typeorm';
import {GraphqlQueryClient, IPFS_URLS, IPFSClient, NETWORK_CONFIGS} from '@subql/network-clients';
import {Not, Repository} from 'typeorm';

import {Config} from '../configure/configure.module';

import {AccountService} from "../core/account.service";
import {ContractService} from '../core/contract.service';
import {DockerService} from '../core/docker.service';
import {QueryService} from '../core/query.service';
import {IndexingStatus} from '../core/types';
import {DB} from '../db/db.module';
import {SubscriptionService} from '../subscription/subscription.service';
=======
import { Injectable, OnApplicationBootstrap } from '@nestjs/common';
import { InjectRepository } from '@nestjs/typeorm';
import { GraphqlQueryClient, IPFS_URLS, IPFSClient, NETWORK_CONFIGS } from '@subql/network-clients';
import { Not, Repository } from 'typeorm';

import { Config } from '../configure/configure.module';

import { AccountService } from '../core/account.service';
import { ContractService } from '../core/contract.service';
import { DockerService } from '../core/docker.service';
import { QueryService } from '../core/query.service';
import { IndexingStatus } from '../core/types';
import { DB } from '../db/db.module';
import { SubscriptionService } from '../subscription/subscription.service';
>>>>>>> 87e34d85
import {
  canContainersRestart,
  composeFileExist,
  generateDockerComposeFile,
  getServicePort,
  nodeEndpoint,
  projectContainers,
  projectId,
  queryEndpoint,
  schemaName,
  TemplateType,
} from '../utils/docker';
import { debugLogger, getLogger } from '../utils/logger';
import { nodeConfigs, projectConfigChanged } from '../utils/project';
import { GET_DEPLOYMENT, GET_INDEXER_PROJECTS } from '../utils/queries';
import { ProjectEvent } from '../utils/subscription';
import { PortService } from './port.service';
import {
  LogType,
  Payg,
  PaygConfig,
  PaygEntity,
  Project,
  ProjectAdvancedConfig,
  ProjectBaseConfig,
  ProjectDetails,
  ProjectEntity,
  ProjectInfo,
} from './project.model';

@Injectable()
export class ProjectService implements OnApplicationBootstrap{
  private client: GraphqlQueryClient;
  private ipfsClient: IPFSClient;

  constructor(
    @InjectRepository(ProjectEntity) private projectRepo: Repository<ProjectEntity>,
    @InjectRepository(PaygEntity) private paygRepo: Repository<PaygEntity>,
    private pubSub: SubscriptionService,
    private contract: ContractService,
    private query: QueryService,
    private docker: DockerService,
    private account: AccountService,
    private config: Config,
    private portService: PortService,
    private db: DB,
  ) {
    this.client = new GraphqlQueryClient(NETWORK_CONFIGS[config.network]);
    this.ipfsClient = new IPFSClient(IPFS_URLS.project);
    void this.restoreProjects();
  }

  onApplicationBootstrap() {
    // void this.restoreProjects();
  }


  async getProject(id: string): Promise<Project> {
    return this.projectRepo.findOne({ id });
  }

  async getProjectDetails(id: string): Promise<ProjectDetails> {
    const project = await this.projectRepo.findOne({ id });
    const payg = await this.paygRepo.findOne({ id });
    const metadata = await this.query.getQueryMetaData(id, project.queryEndpoint);

    return { ...project, metadata, payg };
  }

  async getProjects(): Promise<ProjectDetails[]> {
    const projects = await this.projectRepo.find();
    return Promise.all(projects.map(({ id }) => this.getProjectDetails(id)));
  }

  async getAliveProjects(): Promise<Project[]> {
    return this.projectRepo.find({ where: { queryEndpoint: Not('') } });
  }

  async getAlivePaygs(): Promise<Payg[]> {
    return this.paygRepo.find({ where: { price: Not('') } });
  }

  /// restore projects not `TERMINATED`
  async restoreProjects() {
    const indexer = await this.account.getIndexer();
    const networkClient = this.client.networkClient;
    if (!indexer) return;

    try {
      const result = await networkClient.query({
        // @ts-ignore
        query: GET_INDEXER_PROJECTS,
        variables: { indexer },
      });

      const projects = result.data.deploymentIndexers.nodes;
      const p = projects.filter(({ status }) => status !== 'TERMINATED');
      await Promise.all(p.map(({ deploymentId }) => this.addProject(deploymentId)));
    } catch (e) {
      debugLogger('project', `Failed to restore not terminated projects: ${String(e)}`);
    }
  }

  /// add project
  async getProjectInfo(id: string): Promise<ProjectInfo> {
    const networkClient = this.client.networkClient;
    const result = await networkClient.query({
      // @ts-ignore
      query: GET_DEPLOYMENT,
      variables: { id },
    });

    const deployment = result.data.deployment;
    const project = deployment.project;
    const metadataStr = await this.ipfsClient.cat(project.metadata);
    const versionStr = await this.ipfsClient.cat(deployment.version);
    const metadata = JSON.parse(metadataStr);
    const version = JSON.parse(versionStr);

    return {
      createdTimestamp: project.createdTimestamp,
      updatedTimestamp: deployment.createdTimestamp,
      owner: project.owner,
      ...metadata,
      ...version,
    };
  }

  async addProject(id: string): Promise<Project> {
    const project = await this.getProject(id);
    if (project) return project;
    const indexer = await this.account.getIndexer();
    const { status } = await this.contract.deploymentStatusByIndexer(id, indexer);
    const details = await this.getProjectInfo(id);
    const projectEntity = this.projectRepo.create({
      id: id.trim(),
      status,
      details,
    });

    const projectPayg = this.paygRepo.create({ id: id.trim() });
    await this.paygRepo.save(projectPayg);

    return this.projectRepo.save(projectEntity);
  }

  async updateProjectStatus(id: string, status: IndexingStatus): Promise<Project> {
    const project = await this.projectRepo.findOne({ id });
    project.status = status;
    return this.projectRepo.save(project);
  }

  // project management
  async startProject(
    id: string,
    baseConfig: ProjectBaseConfig,
    advancedConfig: ProjectAdvancedConfig,
  ): Promise<Project> {
    let project = await this.getProject(id);
    if (!project) {
      project = await this.addProject(id);
    }

    const isDBExist = await this.db.checkSchemaExist(schemaName(id));
    const containers = await this.docker.ps(projectContainers(id));
    const isConfigChanged = projectConfigChanged(project, baseConfig, advancedConfig);

    if (isDBExist && composeFileExist(id) && !isConfigChanged && canContainersRestart(id, containers)) {
      return await this.restartProject(id);
    }

    return await this.createAndStartProject(id, baseConfig, advancedConfig);
  }

  async configToTemplate(
    project: Project,
    baseConfig: ProjectBaseConfig,
    advancedConfig: ProjectAdvancedConfig,
  ): Promise<TemplateType> {
    const port = await this.portService.getAvailablePort();
    const servicePort = getServicePort(project.queryEndpoint) ?? port;
    const projectID = projectId(project.id);

    const postgres = this.config.postgres;
    const dockerNetwork = this.config.dockerNetwork;

    const item: TemplateType = {
      deploymentID: project.id,
      dbSchema: schemaName(project.id),
      projectID,
      servicePort,
      postgres,
      dockerNetwork,
      ...baseConfig,
      ...advancedConfig,
    };

    return item;
  }

  async createAndStartProject(
    id: string,
    baseConfig: ProjectBaseConfig,
    advancedConfig: ProjectAdvancedConfig,
  ) {
    let project = await this.getProject(id);
    if (!project) {
      project = await this.addProject(id);
    }

    const projectID = projectId(project.id);
    // TODO: recover `purgeDB` feature
    // if (advancedConfig.purgeDB) {
    //   await this.db.dropDBSchema(schemaName(projectID));
    // }

    // HOTFIX: purge poi
    const projectSchemaName = schemaName(projectID);
    if (advancedConfig.purgeDB) {
      await this.db.clearMMRoot(projectSchemaName, 0);
    }

    const templateItem = await this.configToTemplate(project, baseConfig, advancedConfig);
    try {
      await this.db.createDBSchema(projectSchemaName);
      await generateDockerComposeFile(templateItem);
      await this.docker.up(templateItem.deploymentID);
    } catch (e) {
      getLogger('project').warn(e, `start project`);
    }

    const nodeConfig = await nodeConfigs(id);
    project.baseConfig = baseConfig;
    project.advancedConfig = advancedConfig;
    project.queryEndpoint = queryEndpoint(id, templateItem.servicePort);
    project.nodeEndpoint = nodeEndpoint(id, templateItem.servicePort);
    project.status = IndexingStatus.INDEXING;
    project.chainType = nodeConfig.chainType;

    await this.pubSub.publish(ProjectEvent.ProjectStarted, { projectChanged: project });
    return this.projectRepo.save(project);
  }

  async stopProject(id: string) {
    const project = await this.getProject(id);
    if (!project) {
      getLogger('project').error(`project not exist: ${id}`);
      return;
    }

    getLogger('project').info(`stop project: ${id}`);
    await this.docker.stop(projectContainers(id));
    await this.pubSub.publish(ProjectEvent.ProjectStarted, { projectChanged: project });
    return this.updateProjectStatus(id, IndexingStatus.NOTINDEXING);
  }

  async restartProject(id: string) {
    getLogger('project').info(`restart project: ${id}`);
    await this.docker.start(projectContainers(id));
    return this.updateProjectStatus(id, IndexingStatus.INDEXING);
  }

  async removeProject(id: string): Promise<Project[]> {
    getLogger('project').info(`remove project: ${id}`);

    const project = await this.getProject(id);
    if (!project) return [];

    const projectID = projectId(id);
    await this.docker.stop(projectContainers(id));
    await this.docker.rm(projectContainers(id));
    await this.db.dropDBSchema(schemaName(projectID));

    // release port
    const port = getServicePort(project.queryEndpoint);
    this.portService.removePort(port);

    return this.projectRepo.remove([project]);
  }

  async updateProjectPayg(id: string, paygConfig: PaygConfig) {
    const payg = await this.paygRepo.findOne({ id });
    if (!payg) {
      getLogger('project').error(`project not exist: ${id}`);
      return;
    }

    payg.price = paygConfig.price;
    payg.expiration = paygConfig.expiration;
    payg.threshold = paygConfig.threshold;
    payg.overflow = paygConfig.overflow;

    await this.pubSub.publish(ProjectEvent.ProjectStarted, { projectChanged: payg });
    return this.paygRepo.save(payg);
  }

  async logs(container: string): Promise<LogType> {
    const log = await this.docker.logs(container);
    return { log };
  }
}<|MERGE_RESOLUTION|>--- conflicted
+++ resolved
@@ -1,22 +1,6 @@
 // Copyright 2020-2022 SubQuery Pte Ltd authors & contributors
 // SPDX-License-Identifier: Apache-2.0
 
-<<<<<<< HEAD
-import {Injectable, OnApplicationBootstrap} from '@nestjs/common';
-import {InjectRepository} from '@nestjs/typeorm';
-import {GraphqlQueryClient, IPFS_URLS, IPFSClient, NETWORK_CONFIGS} from '@subql/network-clients';
-import {Not, Repository} from 'typeorm';
-
-import {Config} from '../configure/configure.module';
-
-import {AccountService} from "../core/account.service";
-import {ContractService} from '../core/contract.service';
-import {DockerService} from '../core/docker.service';
-import {QueryService} from '../core/query.service';
-import {IndexingStatus} from '../core/types';
-import {DB} from '../db/db.module';
-import {SubscriptionService} from '../subscription/subscription.service';
-=======
 import { Injectable, OnApplicationBootstrap } from '@nestjs/common';
 import { InjectRepository } from '@nestjs/typeorm';
 import { GraphqlQueryClient, IPFS_URLS, IPFSClient, NETWORK_CONFIGS } from '@subql/network-clients';
@@ -31,7 +15,6 @@
 import { IndexingStatus } from '../core/types';
 import { DB } from '../db/db.module';
 import { SubscriptionService } from '../subscription/subscription.service';
->>>>>>> 87e34d85
 import {
   canContainersRestart,
   composeFileExist,
@@ -63,7 +46,7 @@
 } from './project.model';
 
 @Injectable()
-export class ProjectService implements OnApplicationBootstrap{
+export class ProjectService {
   private client: GraphqlQueryClient;
   private ipfsClient: IPFSClient;
 
@@ -84,11 +67,6 @@
     void this.restoreProjects();
   }
 
-  onApplicationBootstrap() {
-    // void this.restoreProjects();
-  }
-
-
   async getProject(id: string): Promise<Project> {
     return this.projectRepo.findOne({ id });
   }
